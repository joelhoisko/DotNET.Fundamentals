--- conflicted
+++ resolved
@@ -21,23 +21,13 @@
             var application_b = new Mock<IApplication>();
             application_b.SetupGet(a => a.Name).Returns("ApplicationB");
 
-<<<<<<< HEAD
-            var location = Mock.Of<IApplicationLocation>();
-            var artifact = new Mock<IArtifact>();
-            artifact.SetupGet(_ => _.Name).Returns("Artifact");
-
-            identifier_a = new ApplicationArtifactIdentifier(application_a.Object, location, artifact.Object);
-            identifier_b = new ApplicationArtifactIdentifier(application_b.Object, location, artifact.Object);
-=======
-            var area = (ApplicationArea)"Some Area";
             var location = Mock.Of<IApplicationLocation>(_ => _.Equals(
                 Moq.It.IsAny<IApplicationLocation>()) == true
                 );
             
             var artifact = Mock.Of<IArtifact>();
-            identifier_a = new ApplicationArtifactIdentifier(application_a.Object, area, location, artifact);
-            identifier_b = new ApplicationArtifactIdentifier(application_b.Object, area, location, artifact);
->>>>>>> ed448749
+            identifier_a = new ApplicationArtifactIdentifier(application_a.Object, location, artifact);
+            identifier_b = new ApplicationArtifactIdentifier(application_b.Object, location, artifact);
         };
        
     }
