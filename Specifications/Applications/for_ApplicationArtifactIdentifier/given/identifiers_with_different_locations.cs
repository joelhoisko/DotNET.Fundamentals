--- conflicted
+++ resolved
@@ -20,15 +20,10 @@
             var location_a = Mock.Of<IApplicationLocation>();
             var location_b = Mock.Of<IApplicationLocation>();
 
-<<<<<<< HEAD
-            identifier_a = new ApplicationArtifactIdentifier(application.Object, location_a, artifact.Object);
-            identifier_b = new ApplicationArtifactIdentifier(application.Object, location_b, artifact.Object);
-=======
             var artifact = Mock.Of<IArtifact>();
 
-            identifier_a = new ApplicationArtifactIdentifier(application.Object, area, location_a, artifact);
-            identifier_b = new ApplicationArtifactIdentifier(application.Object, area, location_b, artifact);
->>>>>>> ed448749
+            identifier_a = new ApplicationArtifactIdentifier(application.Object, location_a, artifact);
+            identifier_b = new ApplicationArtifactIdentifier(application.Object, location_b, artifact);
         };
     }
 }